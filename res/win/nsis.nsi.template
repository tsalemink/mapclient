--- conflicted
+++ resolved
@@ -119,11 +119,7 @@
 
     ; Write uninstall information to registry.
     !insertmacro WriteUninstallInfo "DisplayName" "${APP_NAME} ${APP_VERSION}"
-<<<<<<< HEAD
-    !insertmacro WriteUninstallInfo "DisplayVersion" "${APP_VERSION}"
-=======
     !insertmacro WriteUninstallInfo "DisplayVersion" "${INSTALLER_VERSION}"
->>>>>>> 8bc6220e
     !insertmacro WriteUninstallInfo "Publisher" "${APP_ORGANISATION}"
     !insertmacro WriteUninstallInfo "UninstallString" "$INSTDIR\Uninstall.exe"
     !insertmacro WriteUninstallInfo "NoRepair" "1"
