--- conflicted
+++ resolved
@@ -120,15 +120,8 @@
         if location:
             self._ui.previousLocationLabel.setText(location)
 
-<<<<<<< HEAD
-            if self._workflow_location:
-                self._ui.localLineEdit.setText(os.path.relpath(location, self._workflow_location))
-            else:
-                self._ui.localLineEdit.setText(location)
-=======
             display_location = self._output_location(location)
             self._ui.localLineEdit.setText(display_location)
->>>>>>> 3e14703d
 
     def _workspaceChanged(self, text):
         pass
@@ -153,31 +146,15 @@
         return self._ui.localLineEdit.text()
 
     def validate(self):
-<<<<<<< HEAD
-        directory = self._ui.localLineEdit.text()
-        non_empty = len(directory)
-
-        if not os.path.isabs(directory):
-            directory = os.path.join(self._workflow_location, directory)
-=======
-        identifierValid = len(self._ui.identifierLineEdit.text()) > 0
+        identifier_valid = len(self._ui.identifierLineEdit.text()) > 0
         non_empty = self._ui.localLineEdit.text()
         output_path = self._output_location()
-        if self._workflow_location:
+        if not os.path.isabs(output_path):
             output_path = os.path.join(self._workflow_location, output_path)
 
-        localValid = non_empty and os.path.exists(output_path)
-        valid = identifierValid
->>>>>>> 3e14703d
-
-        directory_valid = os.path.exists(directory)
+        directory_valid = non_empty and os.path.exists(output_path)
 
         self._ui.buttonBox.button(QDialogButtonBox.Ok).setEnabled(directory_valid)
         self._ui.localLineEdit.setStyleSheet(DEFAULT_STYLE_SHEET if directory_valid else REQUIRED_STYLE_SHEET)
 
-<<<<<<< HEAD
-        return directory_valid
-
-=======
-        return valid and localValid
->>>>>>> 3e14703d
+        return identifier_valid and directory_valid