--- conflicted
+++ resolved
@@ -92,12 +92,9 @@
         dir_path = self._output_location()
         if self._workflow_location:
             dir_path = os.path.join(self._workflow_location, dir_path)
-<<<<<<< HEAD
-        directory_valid = os.path.isdir(dir_path)
+
+        directory_valid = os.path.isdir(dir_path) and len(dir_path) > 0
         self._ui.lineEditDirectoryLocation.setStyleSheet(DEFAULT_STYLE_SHEET if directory_valid else INVALID_STYLE_SHEET)
-=======
-        directory_valid = os.path.isdir(dir_path) and len(dir_path) > 0
->>>>>>> a635af95
 
         return valid and directory_valid
 
