

from PySide2 import QtWidgets
from mapclientplugins.directorychooserstep.ui_configuredialog import Ui_ConfigureDialog
import os.path

INVALID_STYLE_SHEET = 'background-color: rgba(239, 0, 0, 50)'
DEFAULT_STYLE_SHEET = ''

CONFIGURATION_INVALID_TEXT = 'This configuration is invalid.  Unpredictable behaviour may result if you choose \'Yes\',' \
                             ' are you sure you want to save this configuration?)'


class ConfigureDialog(QtWidgets.QDialog):
    """
    Configure dialog to present the user with the options to configure this step.
    """

    def __init__(self, parent=None):
        QtWidgets.QDialog.__init__(self, parent)

        self._ui = Ui_ConfigureDialog()
        self._ui.setupUi(self)

        self._workflow_location = None
        self._previousLocation = ''

        self._make_connections()

    def _make_connections(self):
        self._ui.lineEditDirectoryLocation.textChanged.connect(self.validate)
        self._ui.pushButtonDirectoryChooser.clicked.connect(self._directory_chooser_clicked)

    def _directory_chooser_clicked(self):
        location = QtWidgets.QFileDialog.getExistingDirectory(self, 'Select Directory', self._previousLocation)

        if location:
            self._previousLocation = location
<<<<<<< HEAD

            if self._workflow_location:
                self._ui.lineEditDirectoryLocation.setText(os.path.relpath(location, self._workflow_location))
            else:
                self._ui.lineEditDirectoryLocation.setText(location)
=======
            display_location = self._output_location(location)
            self._ui.lineEditDirectoryLocation.setText(display_location)

    def _output_location(self, location=None):
        if location is None:
            display_path = self._ui.lineEditDirectoryLocation.text()
        else:
            display_path = location
        if self._workflow_location and os.path.isabs(display_path):
            display_path = os.path.relpath(display_path, self._workflow_location)

        return display_path
>>>>>>> 3e14703d

    def setWorkflowLocation(self, location):
        self._workflow_location = location

    def accept(self):
        """
        Override the accept method so that we can confirm saving an
        invalid configuration.
        """
        result = QtWidgets.QMessageBox.Yes
        if not self.validate():
            result = QtWidgets.QMessageBox.warning(self, 'Invalid Configuration', CONFIGURATION_INVALID_TEXT,
                                                   QtWidgets.QMessageBox.Yes | QtWidgets.QMessageBox.No,
                                                   QtWidgets.QMessageBox.No)

        if result == QtWidgets.QMessageBox.Yes:
            QtWidgets.QDialog.accept(self)

    def validate(self):
        """
        Validate the configuration dialog fields.  For any field that is not valid
        set the style sheet to the INVALID_STYLE_SHEET.  Return the outcome of the
        overall validity of the configuration.
        """
        directory = self._ui.lineEditDirectoryLocation.text()
        non_empty = len(directory)

        if not os.path.isabs(directory):
            directory = os.path.join(self._workflow_location, directory)

        directory_valid = os.path.isdir(directory)

<<<<<<< HEAD
        self._ui.buttonBox.button(QtWidgets.QDialogButtonBox.Ok).setEnabled(directory_valid)
        self._ui.lineEditDirectoryLocation.setStyleSheet(DEFAULT_STYLE_SHEET if directory_valid else INVALID_STYLE_SHEET)
=======
        dir_path = self._output_location()
        if self._workflow_location:
            dir_path = os.path.join(self._workflow_location, dir_path)
        directory_valid = os.path.isdir(dir_path)
>>>>>>> 3e14703d

        return directory_valid

    def getConfig(self):
        """
        Get the current value of the configuration from the dialog.
        """
<<<<<<< HEAD
        config = {}
        config['Directory'] = self._ui.lineEditDirectoryLocation.text()
        return config
=======
        self._previousIdentifier = self._ui.lineEdit0.text()
        return {'identifier': self._ui.lineEdit0.text(), 'Directory': self._output_location()}
>>>>>>> 3e14703d

    def setConfig(self, config):
        """
        Set the current value of the configuration for the dialog.
        """
        self._ui.lineEditDirectoryLocation.setText(config['Directory'])
<|MERGE_RESOLUTION|>--- conflicted
+++ resolved
@@ -36,13 +36,7 @@
 
         if location:
             self._previousLocation = location
-<<<<<<< HEAD
 
-            if self._workflow_location:
-                self._ui.lineEditDirectoryLocation.setText(os.path.relpath(location, self._workflow_location))
-            else:
-                self._ui.lineEditDirectoryLocation.setText(location)
-=======
             display_location = self._output_location(location)
             self._ui.lineEditDirectoryLocation.setText(display_location)
 
@@ -55,7 +49,6 @@
             display_path = os.path.relpath(display_path, self._workflow_location)
 
         return display_path
->>>>>>> 3e14703d
 
     def setWorkflowLocation(self, location):
         self._workflow_location = location
@@ -88,15 +81,13 @@
 
         directory_valid = os.path.isdir(directory)
 
-<<<<<<< HEAD
-        self._ui.buttonBox.button(QtWidgets.QDialogButtonBox.Ok).setEnabled(directory_valid)
-        self._ui.lineEditDirectoryLocation.setStyleSheet(DEFAULT_STYLE_SHEET if directory_valid else INVALID_STYLE_SHEET)
-=======
         dir_path = self._output_location()
         if self._workflow_location:
             dir_path = os.path.join(self._workflow_location, dir_path)
         directory_valid = os.path.isdir(dir_path)
->>>>>>> 3e14703d
+        
+        self._ui.buttonBox.button(QtWidgets.QDialogButtonBox.Ok).setEnabled(directory_valid)
+        self._ui.lineEditDirectoryLocation.setStyleSheet(DEFAULT_STYLE_SHEET if directory_valid else INVALID_STYLE_SHEET)
 
         return directory_valid
 
@@ -104,14 +95,8 @@
         """
         Get the current value of the configuration from the dialog.
         """
-<<<<<<< HEAD
-        config = {}
-        config['Directory'] = self._ui.lineEditDirectoryLocation.text()
-        return config
-=======
         self._previousIdentifier = self._ui.lineEdit0.text()
         return {'identifier': self._ui.lineEdit0.text(), 'Directory': self._output_location()}
->>>>>>> 3e14703d
 
     def setConfig(self, config):
         """
