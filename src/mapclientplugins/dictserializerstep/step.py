--- conflicted
+++ resolved
@@ -77,13 +77,8 @@
         then set:
             self._configured = True
         """
-<<<<<<< HEAD
-        dlg = ConfigureDialog(QtWidgets.QApplication.activeWindow().current_widget())
-        dlg.set_workflow_location(self._location)
-=======
         dlg = ConfigureDialog(self._main_window)
         dlg.identifierOccursCount = self._identifierOccursCount
->>>>>>> 3e14703d
         dlg.setConfig(self._config)
         dlg.validate()
         dlg.setModal(True)
