--- conflicted
+++ resolved
@@ -392,14 +392,9 @@
                     shutil.rmtree(package_directory)
 
     def showPMRTool(self):
-<<<<<<< HEAD
+        om = self._model.optionsManager()
         from mapclient.tools.pmr.dialogs.register import PMRRegisterDialog
-        dlg = PMRRegisterDialog(self)
-=======
-        from mapclient.tools.pmr.dialogs.pmrdialog import PMRDialog
-        om = self._model.optionsManager()
-        dlg = PMRDialog(om.getOption(USE_EXTERNAL_GIT), self)
->>>>>>> 8a00158b
+        dlg = PMRRegisterDialog(om.getOption(USE_EXTERNAL_GIT), self)
         dlg.setModal(True)
         dlg.exec_()
 
