--- conflicted
+++ resolved
@@ -114,12 +114,7 @@
 
 class CommandConfigure(QtGui.QUndoCommand):
 
-<<<<<<< HEAD
-    def __init__(self, scene, node):
-=======
-
     def __init__(self, scene, node, new_config, old_config):
->>>>>>> 8387b8c3
         super(CommandConfigure, self).__init__()
         self._scene = scene
         self._node = node
