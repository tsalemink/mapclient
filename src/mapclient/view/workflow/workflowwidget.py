"""
MAP Client, a program to generate detailed musculoskeletal models for OpenSim.
    Copyright (C) 2012  University of Auckland

This file is part of MAP Client. (http://launchpad.net/mapclient)

    MAP Client is free software: you can redistribute it and/or modify
    it under the terms of the GNU General Public License as published by
    the Free Software Foundation, either version 3 of the License, or
    (at your option) any later version.

    MAP Client is distributed in the hope that it will be useful,
    but WITHOUT ANY WARRANTY; without even the implied warranty of
    MERCHANTABILITY or FITNESS FOR A PARTICULAR PURPOSE.  See the
    GNU General Public License for more details.

    You should have received a copy of the GNU General Public License
    along with MAP Client.  If not, see <http://www.gnu.org/licenses/>..
"""
import os
import logging
import shutil

from PySide2 import QtCore, QtWidgets, QtGui

from requests.exceptions import HTTPError
from mapclient.exceptions import ClientRuntimeError

from mapclient.settings.info import DEFAULT_WORKFLOW_PROJECT_FILENAME, \
    DEFAULT_WORKFLOW_ANNOTATION_FILENAME

from mapclient.view.utils import set_wait_cursor
from mapclient.view.utils import handle_runtime_error

from mapclient.view.workflow.ui.ui_workflowwidget import Ui_WorkflowWidget
from mapclient.view.workflow.workflowgraphicsscene import WorkflowGraphicsScene
from mapclient.tools.pmr.pmrtool import PMRTool
from mapclient.view.importworkflowdialog import ImportWorkflowDialog
from mapclient.view.managers.plugins.pluginupdater import PluginUpdater
from mapclient.tools.pmr.settings.general import PMR
from mapclient.settings.general import get_virtualenv_directory
from mapclient.core.workflow.workflowerror import WorkflowError
from mapclient.settings.definitions import SHOW_STEP_NAMES, USE_EXTERNAL_GIT

logger = logging.getLogger(__name__)


class WorkflowWidget(QtWidgets.QWidget):

    def __init__(self, mainWindow):
        QtWidgets.QWidget.__init__(self, parent=mainWindow)
        self._mainWindow = mainWindow
        self._ui = Ui_WorkflowWidget()
        self._ui.setupUi(self)

        self._pluginUpdater = PluginUpdater()

        self._undoStack = QtWidgets.QUndoStack(self)
        self._undoStack.indexChanged.connect(self.undoStackIndexChanged)

        self._workflowManager = self._mainWindow.model().workflowManager()
        self._graphicsScene = WorkflowGraphicsScene(self)
        self._ui.graphicsView.setScene(self._graphicsScene)
        self._ui.graphicsView.setMainWindow(mainWindow)

        self._ui.graphicsView.setUndoStack(self._undoStack)
        self._graphicsScene.setUndoStack(self._undoStack)

        self._graphicsScene.setWorkflowScene(self._workflowManager.scene())
        self._graphicsScene.selectionChanged.connect(self._ui.graphicsView.selectionChanged)

        self._ui.executeButton.clicked.connect(self.executeWorkflow)
        self.action_Close = None  # Keep a handle to this for modifying the Ui.
        self._action_annotation = self._mainWindow.findChild(QtWidgets.QAction, "actionAnnotation")
        self._create_menu_items()

        model = self._workflowManager.getFilteredStepModel()
        self._ui.stepTreeView.setModel(model)

        self.updateStepTree()
        self.applyOptions()

        self._update_ui()

        self._make_connections()

    def _make_connections(self):
        self._ui.lineEditFilter.textChanged.connect(self._filter_text_changed)

    def _filter_text_changed(self, text):
        reg_exp = QtCore.QRegExp(text, QtCore.Qt.CaseInsensitive)
#         self._workflowManager.getFilteredStepModel().setFilterRegExp(reg_exp)
        self._ui.stepTreeView.setFilterRegExp(reg_exp)

    def _update_ui(self):
        if hasattr(self, '_mainWindow'):
            try:
                wfm = self._mainWindow.model().workflowManager()
                self._mainWindow.setWindowTitle(wfm.title())
            except RuntimeError:
                return

            widget_visible = self.isVisible()

            workflow_open = wfm.isWorkflowOpen()
            workflow_tracked = wfm.isWorkflowTracked()
            self.action_Close.setEnabled(workflow_open and widget_visible)
            self.setEnabled(workflow_open and widget_visible)
            self.action_Save.setEnabled(wfm.isModified() and widget_visible)
            self.action_SaveAs.setEnabled(widget_visible)
            self._action_annotation.setEnabled(workflow_open and widget_visible)
            self.action_Import.setEnabled(widget_visible)
            self.action_Update.setEnabled(workflow_tracked)
            self.action_New.setEnabled(widget_visible)
            self.action_NewPMR.setEnabled(widget_visible)
            self.action_Open.setEnabled(widget_visible)
            self.action_Execute.setEnabled(workflow_open and widget_visible)
            self.action_Continue.setEnabled(workflow_open and not widget_visible)

    def updateStepTree(self):
        self._ui.stepTreeView.expandAll()

    def applyOptions(self):
        om = self._mainWindow.model().optionsManager()
        show_step_names = om.getOption(SHOW_STEP_NAMES)
        self._graphicsScene.showStepNames(show_step_names)
        # self._ui.graphicsView.showStepNames(show_step_names)

    def undoStackIndexChanged(self, index):
        self._mainWindow.model().workflowManager().undoStackIndexChanged(index)
        self._update_ui()

    def undoRedoStack(self):
        return self._undoStack

    def showEvent(self, *args, **kwargs):
        self._update_ui()
        return QtWidgets.QWidget.showEvent(self, *args, **kwargs)

    def hideEvent(self, *args, **kwargs):
        self._update_ui()
        return QtWidgets.QWidget.hideEvent(self, *args, **kwargs)

    @handle_runtime_error
    def executeNext(self):
        try:
            self._mainWindow.execute()
        except WorkflowError as e:
            raise ClientRuntimeError('Error in workflow execution', str(e))

    def executeWorkflow(self):
        wfm = self._mainWindow.model().workflowManager()
        errors = []

        if wfm.isModified():
            errors.append('The workflow has not been saved.')

        if not wfm.canExecute():
            errors.append('Not all steps in the workflow have been '
                'successfully configured.')

        if not errors:
            self.executeNext()
#             self._mainWindow.execute()  # .model().workflowManager().execute()
        else:
            errors_str = '\n'.join(
                ['  %d. %s' % (i + 1, e) for i, e in enumerate(errors)])
            error_msg = ('The workflow could not be executed for the '
                'following reason%s:\n\n%s' % (
                    len(errors) > 1 and 's' or '', errors_str,
            ))
            QtWidgets.QMessageBox.critical(self, 'Workflow Execution', error_msg, QtWidgets.QMessageBox.Ok)

    def continueWorkflow(self):
        self.executeNext()

    def identifierOccursCount(self, identifier):
        return self._mainWindow.model().workflowManager().identifierOccursCount(identifier)

    def setCurrentWidget(self, widget):
        self._mainWindow.set_current_widget(widget)

    def setWidgetUndoRedoStack(self, stack):
        self._mainWindow.set_current_undo_redo_stack(stack)

    def new(self, pmr=False):
        workflowDir = self._getWorkflowDir()
        if workflowDir:
            self._createNewWorkflow(workflowDir, pmr)

    def _getWorkflowDir(self):
        m = self._mainWindow.model().workflowManager()
        workflowDir = QtWidgets.QFileDialog.getExistingDirectory(self._mainWindow, caption='Select Workflow Directory', directory=m.previousLocation())
        if not workflowDir:
            # user abort
            return ''

        class ProblemClass(object):
            _mk_workflow_dir = False
            _rm_tree_success = True
            def rmTreeUnsuccessful(self, one, two, three):
                self._rm_tree_success = False

        if m.exists(workflowDir):
            # Check to make sure user wishes to overwrite existing workflow.
            ret = QtWidgets.QMessageBox.warning(self,
                                                'Replace Existing Workflow',
                                                'A Workflow already exists at this location.  '
                                                'Do you want to replace this Workflow?',
                                                QtWidgets.QMessageBox.Yes | QtWidgets.QMessageBox.No)
            # (QtGui.QMessageBox.Warning, '')
            if ret == QtWidgets.QMessageBox.No:
                # user abort
                return ''
            else:
                # Delete contents of directory
                shutil.rmtree(workflowDir, onerror=ProblemClass.rmTreeUnsuccessful)
                ProblemClass._mk_workflow_dir = True

        # got dir, continue
        if ProblemClass._rm_tree_success:
            if ProblemClass._mk_workflow_dir:
                os.mkdir(workflowDir)
            return workflowDir
        else:
            QtWidgets.QMessageBox.warning(self,
                                          'Replace Existing Workflow',
                                          'Could not remove existing workflow,'
                                          'New workflow not created.',
                                          QtWidgets.QMessageBox.Ok)

        return ''

    @handle_runtime_error
    @set_wait_cursor
    def _createNewWorkflow(self, workflowDir, pmr):
        m = self._mainWindow.model().workflowManager()
        om = self._mainWindow.model().optionsManager()
        m.new(workflowDir)
        m.setPreviousLocation(workflowDir)

        if pmr:
            pmr_info = PMR()
            pmr_tool = PMRTool(pmr_info, use_external_git=om.getOption(USE_EXTERNAL_GIT))
            if pmr_tool.hasAccess():
                dir_name = os.path.basename(workflowDir)
                try:
                    repourl = pmr_tool.addWorkspace('Workflow: ' + dir_name, None)
                    pmr_tool.linkWorkspaceDirToUrl(workflowDir, repourl)
                except HTTPError as e:
                    logger.exception('Error creating new')
                    self.close()
                    raise ClientRuntimeError(
                        'Error Creating New', e)
            else:
                raise ClientRuntimeError('Error Creating New', "Client doesn't have access to PMR")

        self._undoStack.clear()
        self._ui.graphicsView.setLocation(workflowDir)
        self._graphicsScene.updateModel()
        self._update_ui()

    def newpmr(self):
        self.new(pmr=True)

    def open(self):
        m = self._mainWindow.model().workflowManager()
        # Warning: when switching between PySide and PyQt4 the keyword argument for the directory to initialise the dialog to is different.
        # In PySide the keyword argument is 'dir'
        # In PyQt4 the keyword argument is 'directory'

        primary_filter = f"Workflow configuration file ({DEFAULT_WORKFLOW_PROJECT_FILENAME})"

        workflow_conf = QtWidgets.QFileDialog.getOpenFileName(
            self._mainWindow,
            caption='Open Workflow',
<<<<<<< HEAD
            dir=os.path.join(m.previousLocation(), "workflow.conf"),
            filter="Workflow configuration file (workflow.conf);;Any files (*)",
            selectedFilter="Workflow configuration file (workflow.conf)",
=======
            dir=os.path.join(m.previousLocation(), DEFAULT_WORKFLOW_PROJECT_FILENAME),
            filter=f"{primary_filter};;Any file (*.*)",
            selectedFilter=primary_filter,
>>>>>>> 3e14703d
            options=(
                QtWidgets.QFileDialog.DontResolveSymlinks |
                QtWidgets.QFileDialog.ReadOnly
            )
        )[0]

        if workflow_conf:
            # Remove the filename to get the directory.
            workflowDir = os.path.dirname(workflow_conf)

            err = self.openWorkflow(workflowDir)
            if err:
                QtWidgets.QMessageBox.critical(self, 'Error Caught', 'Invalid Workflow.  ' + err)

    def openWorkflow(self, workflowDir):
        result = ''
        if len(workflowDir):
            try:
                logger.info('Performing workflow checks on open ...')
                self.performWorkflowChecks(workflowDir)
                self._load(workflowDir)
            except (ValueError, WorkflowError) as e:
                logger.error('Invalid Workflow.  ' + str(e))
                result = str(e)

        return result

    def showDownloadableContent(self, plugins={}, dependencies={}):
        from mapclient.view.managers.plugins.plugindownloader import PluginDownloader
        dlg = PluginDownloader(self)
        dlg.fillPluginTable(plugins)
        dlg.fillDependenciesTable(dependencies)
        dlg.setModal(True)
        if dlg.exec_():
            return dlg.downloadDependencies(), dlg.installMissingPlugins()

        return False, False

    def installMissingPlugins(self, plugins):
        from mapclient.view.managers.plugins.pluginprogress import PluginProgress
        directory = QtWidgets.QFileDialog.getExistingDirectory(caption='Select Plugin Directory', dir='',
                                                               options=QtWidgets.QFileDialog.ShowDirsOnly |
                                                                       QtWidgets.QFileDialog.DontResolveSymlinks)
        if directory:
            pm = self._mainWindow.model().getPluginManager()
            pluginDirs = pm.directories()
            if directory not in pluginDirs:
                pluginDirs.append(directory)
                pm.setDirectories(pluginDirs)
        self.dlg = PluginProgress(plugins, directory, self)
        self.dlg.show()
        self.dlg.run()

    def installMissingDependencies(self, plugin_dependencies):
        dependencies = []
        for plugin in plugin_dependencies:
            for dependency in plugin_dependencies[plugin]:
                if dependency not in dependencies:
                    dependencies += [dependency]
        unsuccessful_installs = self.pipInstallDependency(dependencies)
        return unsuccessful_installs

    def pipInstallDependency(self, dependencies):
        from mapclient.view.managers.plugins.dependencyinstallation import InstallDependencies
        self.installer = InstallDependencies(dependencies, get_virtualenv_directory())
        self.installer.show()
        unsuccessful_installs = self.installer.run()
        self.installer.close()
        if list(unsuccessful_installs.keys()):
            QtWidgets.QMessageBox.critical(self, 'Failed Installation',
                                           'One or more of the required dependencies could not be installed.'
                                           '\nPlease refer to the program logs for more information.',
                                           QtWidgets.QMessageBox.Ok)
        return unsuccessful_installs

    def getMissingDependencies(self, dependencies):
        """
        Determine which dependencies are missing from the given dependencies list.
        """
        virtenv_dir = get_virtualenv_directory()

        virtenv_exists = os.path.exists(os.path.join(virtenv_dir, 'bin'))
        required_dependencies = []
        if not virtenv_exists:
            if self.setupVEQuery():
                if self.setupMAPClientVirtEnv(virtenv_dir):
                    required_dependencies = self.getRequiredDependencies(dependencies)
        else:
            required_dependencies = self.getRequiredDependencies(dependencies)
        return required_dependencies

    def performWorkflowChecks(self, workflowDir):
        """
        Perform workflow checks
         1. Check plugins
         2. Check dependencies
         3. Get missing plugins
         4. Get missing dependencies
         5. Check for errors
         6. Update step tree
        """
#         wm = self._mainWindow.model().workflowManager()
        pm = self._mainWindow.model().pluginManager()
        steps_to_install = pm.checkPlugins(workflowDir)
        dependencies_to_install = pm.checkDependencies(workflowDir)
        if steps_to_install or dependencies_to_install:
            download_dependencies, download_plugins = self.showDownloadableContent(plugins=steps_to_install, dependencies=dependencies_to_install)
            if download_dependencies:
                self.installMissingDependencies(dependencies_to_install)
            if download_plugins:
                self.installMissingPlugins(steps_to_install)

#         pm = self._mainWindow.model().pluginManager()
#         pm.load()
        if pm.haveErrors():
            self._mainWindow._show_plugin_errors_dialog()
            self.updateStepTree()

    def importFromPMR(self):
        m = self._mainWindow.model().workflowManager()
        dlg = ImportWorkflowDialog(m.previousLocation(), self._mainWindow)
        if dlg.exec_():
            destination_dir = dlg.destinationDir()
            workspace_url = dlg.workspaceUrl()
            if os.path.exists(destination_dir) and workspace_url:
                try:
                    self._cloneFromPMR(workspace_url, destination_dir)
                    logger.info('Perform workflow checks on import ...')
                    self.performWorkflowChecks(destination_dir)
                    self._load(destination_dir)
                except (ValueError, WorkflowError) as e:
                    logger.error('Invalid Workflow.  ' + str(e))
                    QtWidgets.QMessageBox.critical(self, 'Error Caught', 'Invalid Workflow.  ' + str(e))

    def updateFromPMR(self):
        self._updateFromPMR()

    @handle_runtime_error
    @set_wait_cursor
    def _updateFromPMR(self):
        m = self._mainWindow.model().workflowManager()
        om = self._mainWindow.model().optionsManager()
        pmr_info = PMR()
        pmr_tool = PMRTool(pmr_info, use_external_git=om.getOption(USE_EXTERNAL_GIT))

        pmr_tool.pullFromRemote(m.location())

    @handle_runtime_error
    @set_wait_cursor
    def _cloneFromPMR(self, workspace_url, workflowDir):
        om = self._mainWindow.model().optionsManager()
        pmr_info = PMR()
        pmr_tool = PMRTool(pmr_info, use_external_git=om.getOption(USE_EXTERNAL_GIT))

        pmr_tool.cloneWorkspace(
            remote_workspace_url=workspace_url,
            local_workspace_dir=workflowDir,
        )

    @handle_runtime_error
    @set_wait_cursor
    def _load(self, workflowDir):
        try:
            m = self._mainWindow.model().workflowManager()
            m.load(workflowDir)
            m.setPreviousLocation(workflowDir)
            self._graphicsScene.updateModel()
            self._update_ui()
        except:
            self.close()
            raise

    def close(self):
        self._mainWindow.confirm_close()
        m = self._mainWindow.model().workflowManager()
        self._undoStack.clear()
        self._graphicsScene.clear()
        m.close()
        self._update_ui()

    def save(self):
        m = self._mainWindow.model().workflowManager()
        location_set = os.path.exists(m.location())
        if location_set:
            self._updateLocation()
        else:
            location_set = self._setLocation()
        if location_set:
            m.save()
            if self.commitChanges(m.location()):
                self._setIndexerFile(m.location())
            else:
                pass  # undo changes

        self._update_ui()

    def saveAs(self):
        location_set = self._setLocation()
        if location_set:
            self.save()

    def _updateLocation(self):
        m = self._mainWindow.model().workflowManager()
        workflow_dir = m.location()
        if m.updateLocation(workflow_dir):
            self._graphicsScene.updateModel()

    def _setLocation(self):
        location_set = False
        m = self._mainWindow.model().workflowManager()
        workflow_dir = self._getWorkflowDir()
        if workflow_dir:
            m.setPreviousLocation(workflow_dir)
            m.updateLocation(workflow_dir)
            self._graphicsScene.updateModel()
            location_set = True

        return location_set

    def commitChanges(self, workflowDir):
        om = self._mainWindow.model().optionsManager()
        pmr_info = PMR()
        pmr_tool = PMRTool(pmr_info, use_external_git=om.getOption(USE_EXTERNAL_GIT))
        if not pmr_tool.hasDVCS(workflowDir):
            # nothing to commit.
            return True

        return self._commitChanges(workflowDir, 'Workflow saved.')

    @handle_runtime_error
    @set_wait_cursor
    def _commitChanges(self, workflowDir, comment, commit_local=False):
        committed_changes = False
        om = self._mainWindow.model().optionsManager()
        pmr_info = PMR()
        pmr_tool = PMRTool(pmr_info, use_external_git=om.getOption(USE_EXTERNAL_GIT))
        try:
            workflow_files = [workflowDir + '/%s' % (DEFAULT_WORKFLOW_PROJECT_FILENAME),
                              workflowDir + '/%s' % (DEFAULT_WORKFLOW_ANNOTATION_FILENAME)]
            for f in os.listdir(workflowDir):
                if f.endswith(".conf"):
                    full_filename = os.path.join(workflowDir, f)
                    if full_filename not in workflow_files:
                        workflow_files.append(full_filename)

            pmr_tool.commitFiles(workflowDir, comment, workflow_files)
#                 [workflowDir + '/%s' % (DEFAULT_WORKFLOW_PROJECT_FILENAME),
#                  workflowDir + '/%s' % (DEFAULT_WORKFLOW_ANNOTATION_FILENAME)])  # XXX make/use file tracker
            if not commit_local:
                pmr_tool.pushToRemote(workflowDir)
            committed_changes = True
        except ClientRuntimeError:
            # handler will deal with this.
            raise
        except Exception:
            logger.exception('Error')
            raise ClientRuntimeError(
                'Error Saving', 'The commit to PMR did not succeed')

        return committed_changes

    @handle_runtime_error
    @set_wait_cursor
    def _setIndexerFile(self, workflow_dir):
        om = self._mainWindow.model().optionsManager()
        pmr_info = PMR()
        pmr_tool = PMRTool(pmr_info, use_external_git=om.getOption(USE_EXTERNAL_GIT))

        if not pmr_tool.hasDVCS(workflow_dir):
            return
        try:
            pmr_tool.addFileToIndexer(workflow_dir, DEFAULT_WORKFLOW_ANNOTATION_FILENAME)
#             pmr_tool.commitFiles(local_workspace_dir, message, files)
        except ClientRuntimeError:
            # handler will deal with this.
            raise

    @staticmethod
    def _set_action_properties(action, name, slot, shortcut='', statustip=''):
        action.setObjectName(name)
        action.triggered.connect(slot)
        if len(shortcut) > 0:
            action.setShortcut(QtGui.QKeySequence(shortcut))
        action.setStatusTip(statustip)

    def _create_menu_items(self):
        menu_file = self._mainWindow.get_menu_bar().findChild(QtWidgets.QMenu, 'menu_File')
        menu_workflow = self._mainWindow.get_menu_bar().findChild(QtWidgets.QMenu, 'menu_Workflow')

        last_file_menu_action = menu_file.actions()[-1]
        menu_new = QtWidgets.QMenu('&New', menu_file)
#        menu_Open = QtGui.QMenu('&Open', menu_File)

        self.action_NewPMR = QtWidgets.QAction('PMR Workflow', menu_new)
        self._set_action_properties(self.action_NewPMR, 'action_NewPMR', self.newpmr, 'Ctrl+N',
                                    'Create a new PMR based Workflow')
        self.action_New = QtWidgets.QAction('Workflow', menu_new)
        self._set_action_properties(self.action_New, 'action_New', self.new, 'Ctrl+Shift+N', 'Create a new Workflow')
        self.action_Open = QtWidgets.QAction('&Open', menu_file)
        self._set_action_properties(self.action_Open, 'action_Open', self.open, 'Ctrl+O', 'Open an existing Workflow')
        self.action_Import = QtWidgets.QAction('I&mport', menu_file)
        self._set_action_properties(self.action_Import, 'action_Import', self.importFromPMR, 'Ctrl+M',
                                    'Import existing Workflow from PMR')
        self.action_Update = QtWidgets.QAction('&Update', menu_file)
        self._set_action_properties(self.action_Update, 'action_Update', self.updateFromPMR, 'Ctrl+U',
                                    'update existing PMR Workflow')
        self.action_Close = QtWidgets.QAction('&Close', menu_file)
        self._set_action_properties(self.action_Close, 'action_Close', self.close, 'Ctrl+W', 'Close open Workflow')
        self.action_Save = QtWidgets.QAction('&Save', menu_file)
        self._set_action_properties(self.action_Save, 'action_Save', self.save, 'Ctrl+S', 'Save Workflow')
        self.action_SaveAs = QtWidgets.QAction('Save As', menu_file)
        self._set_action_properties(self.action_SaveAs, 'action_SaveAs', self.saveAs, '', 'Save Workflow as ...')
        self.action_Execute = QtWidgets.QAction('E&xecute', menu_workflow)
        self._set_action_properties(self.action_Execute, 'action_Execute', self.executeWorkflow, 'Ctrl+X',
                                    'Execute Workflow')
        self.action_Continue = QtWidgets.QAction('&Continue', menu_workflow)
        self._set_action_properties(self.action_Continue, 'action_Continue', self.continueWorkflow, 'Ctrl+T',
                                    'Continue executing Workflow')

        menu_new.insertAction(QtWidgets.QAction(self), self.action_NewPMR)
        menu_new.insertAction(QtWidgets.QAction(self), self.action_New)

        menu_file.insertMenu(last_file_menu_action, menu_new)
        menu_file.insertAction(last_file_menu_action, self.action_Open)
        menu_file.insertSeparator(last_file_menu_action)
        menu_file.insertAction(last_file_menu_action, self.action_Save)
        menu_file.insertAction(last_file_menu_action, self.action_SaveAs)
        menu_file.insertSeparator(last_file_menu_action)
        menu_file.insertAction(last_file_menu_action, self.action_Import)
        menu_file.insertAction(last_file_menu_action, self.action_Update)
        menu_file.insertSeparator(last_file_menu_action)
        menu_file.insertAction(last_file_menu_action, self.action_Close)
        menu_file.insertSeparator(last_file_menu_action)

        menu_workflow.addAction(self.action_Execute)
        menu_workflow.addAction(self.action_Continue)

<|MERGE_RESOLUTION|>--- conflicted
+++ resolved
@@ -274,15 +274,11 @@
         workflow_conf = QtWidgets.QFileDialog.getOpenFileName(
             self._mainWindow,
             caption='Open Workflow',
-<<<<<<< HEAD
-            dir=os.path.join(m.previousLocation(), "workflow.conf"),
-            filter="Workflow configuration file (workflow.conf);;Any files (*)",
-            selectedFilter="Workflow configuration file (workflow.conf)",
-=======
+
             dir=os.path.join(m.previousLocation(), DEFAULT_WORKFLOW_PROJECT_FILENAME),
             filter=f"{primary_filter};;Any file (*.*)",
             selectedFilter=primary_filter,
->>>>>>> 3e14703d
+
             options=(
                 QtWidgets.QFileDialog.DontResolveSymlinks |
                 QtWidgets.QFileDialog.ReadOnly
