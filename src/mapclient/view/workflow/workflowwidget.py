"""
MAP Client, a program to generate detailed musculoskeletal models for OpenSim.
    Copyright (C) 2012  University of Auckland

This file is part of MAP Client. (http://launchpad.net/mapclient)

    MAP Client is free software: you can redistribute it and/or modify
    it under the terms of the GNU General Public License as published by
    the Free Software Foundation, either version 3 of the License, or
    (at your option) any later version.

    MAP Client is distributed in the hope that it will be useful,
    but WITHOUT ANY WARRANTY; without even the implied warranty of
    MERCHANTABILITY or FITNESS FOR A PARTICULAR PURPOSE.  See the
    GNU General Public License for more details.

    You should have received a copy of the GNU General Public License
    along with MAP Client.  If not, see <http://www.gnu.org/licenses/>..
"""
import os
import logging
import shutil
import glob
import zipfile

from PySide6 import QtCore, QtWidgets, QtGui

from requests.exceptions import HTTPError
from mapclient.exceptions import ClientRuntimeError

from mapclient.settings.info import DEFAULT_WORKFLOW_PROJECT_FILENAME, DEFAULT_WORKFLOW_ANNOTATION_FILENAME
from mapclient.view.dialogs.selfclosing.messagebox import MessageBox

from mapclient.view.utils import set_wait_cursor
from mapclient.view.utils import handle_runtime_error

from mapclient.view.workflow.ui.ui_workflowwidget import Ui_WorkflowWidget
from mapclient.view.workflow.workflowgraphicsscene import WorkflowGraphicsScene
from mapclient.tools.pmr.pmrtool import PMRTool
from mapclient.view.importworkflowdialog import ImportWorkflowDialog
from mapclient.view.managers.plugins.pluginupdater import PluginUpdater
from mapclient.tools.pmr.settings.general import PMR
from mapclient.settings.general import get_virtualenv_directory
from mapclient.core.workflow.workflowerror import WorkflowError
from mapclient.core.workflow.workflowitems import MetaStep
from mapclient.settings.definitions import SHOW_STEP_NAMES, CLOSE_AFTER, USE_EXTERNAL_GIT, PREVIOUS_WORKFLOW

from mapclient.core.workflow.workflowitems import MetaStep
from mapclient.view.workflow.importconfigdialog import ImportConfigDialog

logger = logging.getLogger(__name__)


class WorkflowWidget(QtWidgets.QWidget):

    def __init__(self, mainWindow):
        QtWidgets.QWidget.__init__(self, parent=mainWindow)
        self._main_window = mainWindow
        self._ui = Ui_WorkflowWidget()
        self._ui.setupUi(self)

        self._pluginUpdater = PluginUpdater()

        self._undoStack = QtGui.QUndoStack(self)

        self._workflowManager = self._main_window.model().workflowManager()
        self._graphicsScene = WorkflowGraphicsScene(self)

        self._ui.graphicsView.setScene(self._graphicsScene)
        self._ui.graphicsView.setMainWindow(mainWindow)

        self._ui.graphicsView.setUndoStack(self._undoStack)
        self._graphicsScene.setUndoStack(self._undoStack)

        self._graphicsScene.setWorkflowScene(self._workflowManager.scene())

        self.action_Close = None  # Keep a handle to this for modifying the Ui.
        self._action_annotation = self._main_window.findChild(QtGui.QAction, "actionAnnotation")
        self._create_menu_items()

        model = self._workflowManager.getFilteredStepModel()
        self._ui.stepTreeView.setModel(model)

        self.updateStepTree()
        self.applyOptions()

        self._update_ui()

        self._make_connections()

    def _make_connections(self):
        self._ui.lineEditFilter.textChanged.connect(self._filter_text_changed)
        self._graphicsScene.selectionChanged.connect(self._ui.graphicsView.selectionChanged)
        self._ui.executeButton.clicked.connect(self.executeWorkflow)
        self._undoStack.indexChanged.connect(self.undoStackIndexChanged)

    def _filter_text_changed(self, text):
        reg_exp = QtCore.QRegularExpression(text, QtCore.QRegularExpression.PatternOption.CaseInsensitiveOption)
        self._ui.stepTreeView.setFilterRegularExpression(reg_exp)

    def _update_ui(self):
        if hasattr(self, '_main_window'):
            try:
                wfm = self._main_window.model().workflowManager()
                self._main_window.setWindowTitle(wfm.title())
            except RuntimeError:
                return

            widget_visible = self.isVisible()

            workflow_open = wfm.isWorkflowOpen()
            workflow_tracked = wfm.isWorkflowTracked()
            self.action_Close.setEnabled(workflow_open and widget_visible)
            self.setEnabled(workflow_open and widget_visible)
            self.action_Save.setEnabled(wfm.isModified() and widget_visible)
            self.action_SaveAs.setEnabled(widget_visible)
            self._action_annotation.setEnabled(workflow_open and widget_visible)
            self.action_Import.setEnabled(widget_visible)
            self.action_Update.setEnabled(workflow_tracked)
            self.action_New.setEnabled(widget_visible)
            self.action_NewPMR.setEnabled(widget_visible)
            self.action_Open.setEnabled(widget_visible)
            self.action_Execute.setEnabled(workflow_open and widget_visible)
            # self.action_Continue.setEnabled(workflow_open and not widget_visible)
            self.action_Reverse.setEnabled(workflow_open and not widget_visible)
            self.action_Abort.setEnabled(workflow_open and not widget_visible)
            self.action_Import_CFG.setEnabled(workflow_open and widget_visible)
            self.action_Export_CFG.setEnabled(workflow_open and widget_visible)
            self.action_ZoomIn.setEnabled(widget_visible)

    def updateStepTree(self):
        self._ui.stepTreeView.expandAll()

    def applyOptions(self):
        om = self._main_window.model().optionsManager()
        show_step_names = om.getOption(SHOW_STEP_NAMES)
        self._graphicsScene.showStepNames(show_step_names)

    def undoStackIndexChanged(self, index):
        self._main_window.model().workflowManager().undoStackIndexChanged(index)
        self._update_ui()

    def undoRedoStack(self):
        return self._undoStack

    def showEvent(self, *args, **kwargs):
        self._update_ui()
        return QtWidgets.QWidget.showEvent(self, *args, **kwargs)

    def hideEvent(self, *args, **kwargs):
        self._update_ui()
        return QtWidgets.QWidget.hideEvent(self, *args, **kwargs)

    @handle_runtime_error
    def _abort_execution(self):
        self._main_window.abort_execution()

    @handle_runtime_error
    def executeNext(self):
        try:
            self._main_window.execute()
        except WorkflowError as e:
            raise ClientRuntimeError('Error in workflow execution', str(e))

    def executeWorkflow(self):
        wfm = self._main_window.model().workflowManager()
        errors = []

        if wfm.isModified():
            errors.append('The workflow has not been saved.')

        if not wfm.canExecute():
            errors.append('Not all steps in the workflow have been successfully configured.')

        if errors:
            errors_str = '\n'.join(
                ['  %d. %s' % (i + 1, e) for i, e in enumerate(errors)])
            error_msg = ('The workflow could not be executed for the '
                         'following reason%s:\n\n%s' % (
                             len(errors) > 1 and 's' or '', errors_str,
                         ))
            QtWidgets.QMessageBox.critical(self, 'Workflow Execution', error_msg, QtWidgets.QMessageBox.Ok)
        else:
            wfm.register_finished_workflow_callback(self._workflow_finished)
            self.executeNext()

    def continueWorkflow(self):
        self.executeNext()

    def _abort_workflow(self):
        self._abort_execution()
        self._reset_workflow_direction()

    def _reverse_workflow_direction(self):
        self._main_window.set_workflow_direction(not self.action_Reverse.isChecked())

    def _reset_workflow_direction(self):
        self.action_Reverse.setChecked(False)
        self._main_window.set_workflow_direction(True)

    def identifierOccursCount(self, identifier):
        return self._main_window.model().workflowManager().identifierOccursCount(identifier)

    def setCurrentWidget(self, widget):
        self._main_window.set_current_widget(widget)

    def setWidgetUndoRedoStack(self, stack):
        self._main_window.set_current_undo_redo_stack(stack)

    def new(self, pmr=False):
        workflowDir = self._getWorkflowDir()
        if workflowDir:
            self._createNewWorkflow(workflowDir, pmr)

    def _workflow_finished(self, successfully):
        if successfully:
            close_after = self._main_window.model().optionsManager().getOption(CLOSE_AFTER)
            mb = MessageBox(QtWidgets.QMessageBox.Icon.Information, "Workflow Finished",
                            "Workflow finished successfully.",
                            QtWidgets.QMessageBox.Ok | QtWidgets.QMessageBox.Default,
                            parent=self._main_window,
                            close_after=close_after)
            mb.setIconPixmap(QtGui.QPixmap(":/mapclient/images/green_tick.png").scaled(64, 64))
            mb.exec()
        else:
            self._reset_workflow_direction()

    def _getWorkflowDir(self):
        m = self._main_window.model().workflowManager()
        workflowDir = QtWidgets.QFileDialog.getExistingDirectory(self._main_window, caption='Select Workflow Directory', dir=m.previousLocation())
        if workflowDir is None:
            # user abort
            return ''

        class ProblemClass(object):
            mk_workflow_dir = False
            rm_tree_success = True

            def rm_tree_unsuccessful(self, _one, _two, _three):
                self.rm_tree_success = False

        if m.exists(workflowDir):
            # Check to make sure user wishes to overwrite existing workflow.
            ret = QtWidgets.QMessageBox.warning(self,
                                                'Replace Existing Workflow',
                                                'A Workflow already exists at this location.  '
                                                'Do you want to replace this Workflow?',
                                                QtWidgets.QMessageBox.Yes | QtWidgets.QMessageBox.No)
            # (QtGui.QMessageBox.Warning, '')
            if ret == QtWidgets.QMessageBox.No:
                # user abort
                return ''
            else:
                # Delete contents of directory
                shutil.rmtree(workflowDir, onerror=ProblemClass.rm_tree_unsuccessful)
                ProblemClass.mk_workflow_dir = True

        # got dir, continue
        if ProblemClass.rm_tree_success:
            if ProblemClass.mk_workflow_dir:
                os.mkdir(workflowDir)

            return workflowDir
        else:
            QtWidgets.QMessageBox.warning(self,
                                          'Replace Existing Workflow',
                                          'Could not remove existing workflow,'
                                          'New workflow not created.',
                                          QtWidgets.QMessageBox.Ok)

        return ''

    @handle_runtime_error
    @set_wait_cursor
    def _createNewWorkflow(self, workflow_dir, pmr):
        m = self._main_window.model().workflowManager()
        om = self._main_window.model().optionsManager()
        m.new(workflow_dir)
        m.setPreviousLocation(workflow_dir)

        if pmr:
            pmr_info = PMR()
            pmr_tool = PMRTool(pmr_info, use_external_git=om.getOption(USE_EXTERNAL_GIT))
            if pmr_tool.hasAccess():
                dir_name = os.path.basename(workflow_dir)
                try:
                    repourl = pmr_tool.addWorkspace('Workflow: ' + dir_name, None)
                    pmr_tool.linkWorkspaceDirToUrl(workflow_dir, repourl)
                except HTTPError as e:
                    logger.exception('Error creating new')
                    self.close()
                    raise ClientRuntimeError(
                        'Error Creating New', e)
            else:
                raise ClientRuntimeError('Error Creating New', "Client doesn't have access to PMR")

        self._undoStack.clear()
        self._ui.graphicsView.setLocation(workflow_dir)
        self._graphicsScene.updateModel()
        self._update_ui()

    def newpmr(self):
        self.new(pmr=True)

    def open(self):
        wm = self._main_window.model().workflowManager()

        primary_filter = f"Workflow configuration file ({DEFAULT_WORKFLOW_PROJECT_FILENAME})"

        workflow_conf = QtWidgets.QFileDialog.getOpenFileName(
            self._main_window,
            caption='Open Workflow',
            dir=os.path.join(wm.previousLocation(), DEFAULT_WORKFLOW_PROJECT_FILENAME),
            filter=f"{primary_filter};;Any file (*.*)",
            selectedFilter=primary_filter,
            options=(
                    QtWidgets.QFileDialog.DontResolveSymlinks |
                    QtWidgets.QFileDialog.ReadOnly
            )
        )[0]

        if workflow_conf:
            # Remove the filename to get the directory.
            workflow_dir = os.path.dirname(workflow_conf)

            override = QtWidgets.QMessageBox.Yes
            if wm.is_restricted(workflow_dir):
                override = QtWidgets.QMessageBox.warning(
                    self._main_window, 'Plugins Restricted',
                    'One or more of the plugins required for this workflow are already in use by another instance of the MAP Client. '
                    'Unpredictable behavior may result if you attempt to run both workflows at the same time. '
                    'Are you sure you want to open this workflow?',
                    QtWidgets.QMessageBox.Yes | QtWidgets.QMessageBox.No,
                    QtWidgets.QMessageBox.No)

            if override == QtWidgets.QMessageBox.Yes:
                err = self.openWorkflow(workflow_dir)
                if err:
                    QtWidgets.QMessageBox.critical(self, 'Error Caught', 'Invalid Workflow.  ' + err)

    def openWorkflow(self, workflow_dir):
        result = ''
        if len(workflow_dir):
            try:
                logger.info('Performing workflow checks on open ...')
                self.performWorkflowChecks(workflow_dir)
                self._load(workflow_dir)
            except (ValueError, WorkflowError) as e:
                logger.error('Invalid Workflow.  ' + str(e))
                result = str(e)
            except ResourceWarning as e:
                logger.warning(e)

        return result

    def showDownloadableContent(self, plugins=None, dependencies=None):
        from mapclient.view.managers.plugins.plugindownloader import PluginDownloader
        dlg = PluginDownloader(self)
        dlg.fillPluginTable(plugins)
        dlg.fillDependenciesTable(dependencies)
        dlg.setModal(True)
        if dlg.exec():
            return dlg.downloadDependencies(), dlg.installMissingPlugins()

        return False, False

    def installMissingPlugins(self, plugins):
        from mapclient.view.managers.plugins.pluginprogress import PluginProgress
        directory = QtWidgets.QFileDialog.getExistingDirectory(caption='Select Plugin Directory', dir='',
                                                               options=QtWidgets.QFileDialog.ShowDirsOnly |
                                                                       QtWidgets.QFileDialog.DontResolveSymlinks)
        if directory:
            pm = self._main_window.model().getPluginManager()
            pluginDirs = pm.directories()
            if directory not in pluginDirs:
                pluginDirs.append(directory)
                pm.setDirectories(pluginDirs)
        self.dlg = PluginProgress(plugins, directory, self)
        self.dlg.show()
        self.dlg.run()

    def installMissingDependencies(self, plugin_dependencies):
        dependencies = []
        for plugin in plugin_dependencies:
            for dependency in plugin_dependencies[plugin]:
                if dependency not in dependencies:
                    dependencies += [dependency]
        unsuccessful_installs = self.pipInstallDependency(dependencies)
        return unsuccessful_installs

    def pipInstallDependency(self, dependencies):
        from mapclient.view.managers.plugins.dependencyinstallation import InstallDependencies
        self.installer = InstallDependencies(dependencies, get_virtualenv_directory())
        self.installer.show()
        unsuccessful_installs = self.installer.run()
        self.installer.close()
        if list(unsuccessful_installs.keys()):
            QtWidgets.QMessageBox.critical(self, 'Failed Installation',
                                           'One or more of the required dependencies could not be installed.'
                                           '\nPlease refer to the program logs for more information.',
                                           QtWidgets.QMessageBox.Ok)
        return unsuccessful_installs

    def getMissingDependencies(self, dependencies):
        """
        Determine which dependencies are missing from the given dependencies list.
        """
        virtenv_dir = get_virtualenv_directory()

        virtenv_exists = os.path.exists(os.path.join(virtenv_dir, 'bin'))
        required_dependencies = []
        if not virtenv_exists:
            if self.setupVEQuery():
                if self.setupMAPClientVirtEnv(virtenv_dir):
                    required_dependencies = self.getRequiredDependencies(dependencies)
        else:
            required_dependencies = self.getRequiredDependencies(dependencies)
        return required_dependencies

    def performWorkflowChecks(self, workflow_dir):
        """
        Perform workflow checks
         1. Check plugins
         2. Check dependencies
         3. Get missing plugins
         4. Get missing dependencies
         5. Check for errors
         6. Update step tree
        """
        #         wm = self._mainWindow.model().workflowManager()
        pm = self._main_window.model().pluginManager()
        steps_to_install = pm.checkPlugins(workflow_dir)
        dependencies_to_install = pm.checkDependencies(workflow_dir)
        if steps_to_install or dependencies_to_install:
            download_dependencies, download_plugins = self.showDownloadableContent(plugins=steps_to_install, dependencies=dependencies_to_install)
            if download_dependencies:
                self.installMissingDependencies(dependencies_to_install)
            if download_plugins:
                self.installMissingPlugins(steps_to_install)

        #         pm = self._mainWindow.model().pluginManager()
        #         pm.load()
        if pm.haveErrors():
            self._main_window._show_plugin_errors_dialog()
            self.updateStepTree()

    def importFromPMR(self):
        m = self._main_window.model().workflowManager()
        dlg = ImportWorkflowDialog(m.previousLocation(), self._main_window)
        if dlg.exec():
            destination_dir = dlg.destinationDir()
            workspace_url = dlg.workspaceUrl()
            if os.path.exists(destination_dir) and workspace_url:
                try:
                    self._cloneFromPMR(workspace_url, destination_dir)
                    logger.info('Perform workflow checks on import ...')
                    self.performWorkflowChecks(destination_dir)
                    self._load(destination_dir)
                except (ValueError, WorkflowError) as e:
                    logger.error('Invalid Workflow.  ' + str(e))
                    QtWidgets.QMessageBox.critical(self, 'Error Caught', 'Invalid Workflow.  ' + str(e))

    def updateFromPMR(self):
        self._updateFromPMR()

    @handle_runtime_error
    @set_wait_cursor
    def _updateFromPMR(self):
        m = self._main_window.model().workflowManager()
        om = self._main_window.model().optionsManager()
        pmr_info = PMR()
        pmr_tool = PMRTool(pmr_info, use_external_git=om.getOption(USE_EXTERNAL_GIT))

        pmr_tool.pullFromRemote(m.location())

    @handle_runtime_error
    @set_wait_cursor
    def _cloneFromPMR(self, workspace_url, workflowDir):
        om = self._main_window.model().optionsManager()
        pmr_info = PMR()
        pmr_tool = PMRTool(pmr_info, use_external_git=om.getOption(USE_EXTERNAL_GIT))

        pmr_tool.cloneWorkspace(
            remote_workspace_url=workspace_url,
            local_workspace_dir=workflowDir,
        )

    @handle_runtime_error
    @set_wait_cursor
    def _load(self, workflow_dir):
        try:
            m = self._main_window.model().workflowManager()
            self._ui.graphicsView.reset_zoom()
            m.scene().setViewParameters(self._ui.graphicsView.getViewParameters())
            m.load(workflow_dir)
            m.setPreviousLocation(workflow_dir)
            self._ui.graphicsView.setViewParameters(m.scene().getViewParameters())
            self._graphicsScene.setSceneRect(self._ui.graphicsView.rect())
            self._graphicsScene.updateModel()
            self._ui.graphicsView.setLocation(workflow_dir)
            self._update_ui()
        except:
            self.close()
            raise

        om = self._main_window.model().optionsManager()
        om.setOption(PREVIOUS_WORKFLOW, workflow_dir)

    def close(self):
        self._main_window.confirm_close()
        m = self._main_window.model().workflowManager()
        self._undoStack.clear()
        self._graphicsScene.clear()
        m.close()
        self._update_ui()

    def save(self):
        m = self._main_window.model().workflowManager()
        location_set = os.path.exists(m.location())
        if location_set:
            self._updateLocation()
        else:
            location_set = self._setLocation()
        if location_set:
            m.scene().setViewParameters(self._ui.graphicsView.getViewParameters())
            m.save()
            if self.commitChanges(m.location()):
                self._setIndexerFile(m.location())
            else:
                pass  # undo changes

        self._update_ui()

    def saveAs(self):
        location_set = self._setLocation()
        if location_set:
            self.save()

    def _updateLocation(self):
        m = self._main_window.model().workflowManager()
        workflow_dir = m.location()
        if m.set_location(workflow_dir):
            self._ui.graphicsView.setLocation(workflow_dir)
            self._graphicsScene.updateModel()

    def _setLocation(self):
        location_set = False
        m = self._main_window.model().workflowManager()
        workflow_dir = self._getWorkflowDir()
        if workflow_dir:
            m.setPreviousLocation(workflow_dir)
            m.set_location(workflow_dir)
            self._ui.graphicsView.setLocation(workflow_dir)
            self._graphicsScene.updateModel()
            location_set = True

        return location_set

    def commitChanges(self, workflowDir):
        om = self._main_window.model().optionsManager()
        pmr_info = PMR()
        pmr_tool = PMRTool(pmr_info, use_external_git=om.getOption(USE_EXTERNAL_GIT))
        if not pmr_tool.hasDVCS(workflowDir):
            # nothing to commit.
            return True

        return self._commitChanges(workflowDir, 'Workflow saved.')

    @handle_runtime_error
    @set_wait_cursor
    def _commitChanges(self, workflowDir, comment, commit_local=False):
        committed_changes = False
        om = self._main_window.model().optionsManager()
        pmr_info = PMR()
        pmr_tool = PMRTool(pmr_info, use_external_git=om.getOption(USE_EXTERNAL_GIT))
        try:
            # If the user has added a .gitignore to the workflow root directory, let this automatically filter the files that are committed.
            if os.path.isfile(os.path.join(workflowDir, ".gitignore")):
                workflow_files = [workflowDir, ]
            else:
                workflow_files = [workflowDir + '/%s' % (DEFAULT_WORKFLOW_PROJECT_FILENAME),
                                  workflowDir + '/%s' % (DEFAULT_WORKFLOW_ANNOTATION_FILENAME)]
                for f in os.listdir(workflowDir):
                    if f.endswith(".conf"):
                        full_filename = os.path.join(workflowDir, f)
                        if full_filename not in workflow_files:
                            workflow_files.append(full_filename)

                self._workflowManager.scene()
                for item in self._workflowManager.scene().items():
                    if item.Type == MetaStep.Type:
                        step_directory = os.path.join(workflowDir, item.getIdentifier())
                        if os.path.exists(step_directory):
                            workflow_files.append(step_directory)

            pmr_tool.commitFiles(workflowDir, comment, workflow_files)
            #                 [workflowDir + '/%s' % (DEFAULT_WORKFLOW_PROJECT_FILENAME),
            #                  workflowDir + '/%s' % (DEFAULT_WORKFLOW_ANNOTATION_FILENAME)])  # XXX make/use file tracker
            if not commit_local:
                pmr_tool.pushToRemote(workflowDir)
            committed_changes = True
        except ClientRuntimeError:
            # handler will deal with this.
            raise
        except Exception:
            logger.exception('Error')
            raise ClientRuntimeError(
                'Error Saving', 'The commit to PMR did not succeed')

        return committed_changes

    @handle_runtime_error
    @set_wait_cursor
    def _setIndexerFile(self, workflow_dir):
        om = self._main_window.model().optionsManager()
        pmr_info = PMR()
        pmr_tool = PMRTool(pmr_info, use_external_git=om.getOption(USE_EXTERNAL_GIT))

        if not pmr_tool.hasDVCS(workflow_dir):
            return
        try:
            pmr_tool.addFileToIndexer(workflow_dir, DEFAULT_WORKFLOW_ANNOTATION_FILENAME)
        #             pmr_tool.commitFiles(local_workspace_dir, message, files)
        except ClientRuntimeError:
            # handler will deal with this.
            raise

    @staticmethod
    def _set_action_properties(action, name, slot, shortcut='', statustip=''):
        action.setObjectName(name)
        action.triggered.connect(slot)
        if len(shortcut) > 0:
            action.setShortcut(QtGui.QKeySequence(shortcut))
        action.setStatusTip(statustip)

    def zoom_in(self):
        self._ui.graphicsView.zoomIn()

    def zoom_out(self):
        self._ui.graphicsView.zoomOut()

<<<<<<< HEAD
    def reset_zoom(self):
        self._ui.graphicsView.reset_zoom()
=======
    def import_cfg(self):
        m = self._main_window.model().workflowManager()
        import_zip, _ = QtWidgets.QFileDialog.getOpenFileName(self._main_window, caption='Select Import File', dir=m.previousLocation(),
                                                              filter="Data files(*.zip)")

        if len(import_zip) > 0:
            dlg = ImportConfigDialog(import_zip, self._graphicsScene, self)
            dlg.setModal(True)
            dlg.exec_()

    def export_cfg(self):
        self.save()

        m = self._main_window.model().workflowManager()
        workflow_dir = m.location()

        if self._workflowManager.location():
            workflow_name = os.path.basename(self._workflowManager.location())
        else:
            workflow_name = "workflow"
        default_location = os.path.join(m.previousLocation(), f"{workflow_name}-config")
        export_zip, _ = QtWidgets.QFileDialog.getSaveFileName(self._main_window, caption='Select Export File', dir=default_location,
                                                              filter="Data files(*.zip)")

        # Select only .proj and .conf files.
        os.chdir(workflow_dir)
        types = ('*.proj', '*.conf')
        cfg_files = []
        for files in types:
            cfg_files.extend(glob.glob(files))

        # Check the workflow-steps for additional config files.
        for workflowitem in list(m.scene().items()):
            if workflowitem.Type == MetaStep.Type:
                cfg_files.extend(workflowitem.getStep().getAdditionalConfigFiles())

        # Zip files and store in export destination.
        if export_zip:
            with zipfile.ZipFile(export_zip, mode="w") as archive:
                for file in cfg_files:
                    archive.write(file)
>>>>>>> d7d8092f

    def _create_menu_items(self):
        menu_file = self._main_window.get_menu_bar().findChild(QtWidgets.QMenu, 'menu_File')
        menu_workflow = self._main_window.get_menu_bar().findChild(QtWidgets.QMenu, 'menu_Workflow')
        menu_view = self._main_window.get_menu_bar().findChild(QtWidgets.QMenu, 'menu_View')

        last_view_menu_action = menu_view.actions()[-1]
        last_file_menu_action = menu_file.actions()[-1]

        menu_new = QtWidgets.QMenu('&New', menu_file)
        #        menu_Open = QtGui.QMenu('&Open', menu_File)

        self.action_NewPMR = QtGui.QAction('PMR Workflow', menu_new)
        self._set_action_properties(self.action_NewPMR, 'action_NewPMR', self.newpmr, 'Ctrl+Shift+N',
                                    'Create a new PMR based Workflow')
        self.action_New = QtGui.QAction('Workflow', menu_new)
        self._set_action_properties(self.action_New, 'action_New', self.new, 'Ctrl+N', 'Create a new Workflow')
        self.action_Open = QtGui.QAction('&Open', menu_file)
        self._set_action_properties(self.action_Open, 'action_Open', self.open, 'Ctrl+O', 'Open an existing Workflow')
        self.action_Import = QtGui.QAction('I&mport', menu_file)
        self._set_action_properties(self.action_Import, 'action_Import', self.importFromPMR, 'Ctrl+M',
                                    'Import existing Workflow from PMR')
        self.action_Update = QtGui.QAction('&Update', menu_file)
        self._set_action_properties(self.action_Update, 'action_Update', self.updateFromPMR, 'Ctrl+U',
                                    'update existing PMR Workflow')
        self.action_Close = QtGui.QAction('&Close', menu_file)
        self._set_action_properties(self.action_Close, 'action_Close', self.close, 'Ctrl+W', 'Close open Workflow')
        self.action_Save = QtGui.QAction('&Save', menu_file)
        self._set_action_properties(self.action_Save, 'action_Save', self.save, 'Ctrl+S', 'Save Workflow')
        self.action_SaveAs = QtGui.QAction('Save As', menu_file)
        self._set_action_properties(self.action_SaveAs, 'action_SaveAs', self.saveAs, '', 'Save Workflow as ...')
        self.action_Execute = QtGui.QAction('E&xecute', menu_workflow)
        self._set_action_properties(self.action_Execute, 'action_Execute', self.executeWorkflow, 'Ctrl+X',
                                    'Execute Workflow')
        # self.action_Continue = QtGui.QAction('&Continue', menu_workflow)
        # self._set_action_properties(self.action_Continue, 'action_Continue', self.continueWorkflow, 'Ctrl+T',
        #                             'Continue executing Workflow')
        self.action_Reverse = QtGui.QAction('Reverse', menu_workflow)
        self.action_Reverse.setCheckable(True)
        self._set_action_properties(self.action_Reverse, 'action_Reverse', self._reverse_workflow_direction, '',
                                    'Reverse Workflow Direction')
        self.action_Abort = QtGui.QAction('Abort', menu_workflow)
        self._set_action_properties(self.action_Abort, 'action_Abort', self._abort_workflow, '',
                                    'Abort Workflow')
        self.action_Import_CFG = QtWidgets.QAction('Import Workflow Configuration', menu_workflow)
        self._set_action_properties(self.action_Import_CFG, 'action_Import_CFG', self.import_cfg, '',
                                    'Import workflow configuration from file')
        self.action_Export_CFG = QtWidgets.QAction('Export Workflow Configuration', menu_workflow)
        self._set_action_properties(self.action_Export_CFG, 'action_Export_CFG', self.export_cfg, '',
                                    'Export workflow configuration to file')

        self.action_ZoomIn = QtGui.QAction('Zoom In', menu_view)
        self._set_action_properties(self.action_ZoomIn, 'action_ZoomIn', self.zoom_in, 'Ctrl++',
                                    'Zoom in Workflow')
        self.action_ZoomOut = QtGui.QAction('Zoom Out', menu_view)
        self._set_action_properties(self.action_ZoomOut, 'action_ZoomOut', self.zoom_out, 'Ctrl+-',
                                    'Zoom out Workflow')
        self.action_ResetZoom = QtGui.QAction('Reset Zoom', menu_view)
        self._set_action_properties(self.action_ResetZoom, 'action_ResetZoom', self.reset_zoom, '',
                                    'Reset Workflow Zoom')

        menu_new.insertAction(QtGui.QAction(self), self.action_New)
        menu_new.insertAction(QtGui.QAction(self), self.action_NewPMR)

        menu_file.insertMenu(last_file_menu_action, menu_new)
        menu_file.insertAction(last_file_menu_action, self.action_Open)
        menu_file.insertSeparator(last_file_menu_action)
        menu_file.insertAction(last_file_menu_action, self.action_Save)
        menu_file.insertAction(last_file_menu_action, self.action_SaveAs)
        menu_file.insertSeparator(last_file_menu_action)
        menu_file.insertAction(last_file_menu_action, self.action_Import)
        menu_file.insertAction(last_file_menu_action, self.action_Update)
        menu_file.insertSeparator(last_file_menu_action)
        menu_file.insertAction(last_file_menu_action, self.action_Close)
        menu_file.insertSeparator(last_file_menu_action)

        menu_view.addAction(self.action_ZoomIn)
        menu_view.addAction(self.action_ZoomOut)
        menu_view.addAction(self.action_ResetZoom)
        menu_view.insertSeparator(last_view_menu_action)

        menu_workflow.addAction(self.action_Execute)
        # menu_workflow.addAction(self.action_Continue)
        menu_workflow.addAction(self.action_Reverse)
        menu_workflow.addAction(self.action_Abort)
        menu_workflow.insertSeparator(last_view_menu_action)
        menu_workflow.addAction(self.action_Import_CFG)
        menu_workflow.addAction(self.action_Export_CFG)<|MERGE_RESOLUTION|>--- conflicted
+++ resolved
@@ -639,10 +639,9 @@
     def zoom_out(self):
         self._ui.graphicsView.zoomOut()
 
-<<<<<<< HEAD
     def reset_zoom(self):
         self._ui.graphicsView.reset_zoom()
-=======
+
     def import_cfg(self):
         m = self._main_window.model().workflowManager()
         import_zip, _ = QtWidgets.QFileDialog.getOpenFileName(self._main_window, caption='Select Import File', dir=m.previousLocation(),
@@ -684,7 +683,6 @@
             with zipfile.ZipFile(export_zip, mode="w") as archive:
                 for file in cfg_files:
                     archive.write(file)
->>>>>>> d7d8092f
 
     def _create_menu_items(self):
         menu_file = self._main_window.get_menu_bar().findChild(QtWidgets.QMenu, 'menu_File')
