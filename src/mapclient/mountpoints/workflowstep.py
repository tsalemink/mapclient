"""
MAP Client, a program to generate detailed musculoskeletal models for OpenSim.
    Copyright (C) 2012  University of Auckland
    
This file is part of MAP Client. (http://launchpad.net/mapclient)

    MAP Client is free software: you can redistribute it and/or modify
    it under the terms of the GNU General Public License as published by
    the Free Software Foundation, either version 3 of the License, or
    (at your option) any later version.

    MAP Client is distributed in the hope that it will be useful,
    but WITHOUT ANY WARRANTY; without even the implied warranty of
    MERCHANTABILITY or FITNESS FOR A PARTICULAR PURPOSE.  See the
    GNU General Public License for more details.

    You should have received a copy of the GNU General Public License
    along with MAP Client.  If not, see <http://www.gnu.org/licenses/>..
"""
import os
import sys

from mapclient.core import pluginframework
from mapclient.core.annotations import USES_ANNOTATIONS, PROVIDES_ANNOTATIONS, PORT_ANNOTATION, USES_ANNOTATION, PROVIDES_ANNOTATION, PROVIDES_LIST_OF_ANNOTATION, \
    USES_LIST_OF_ANNOTATION


class WorkflowStepPort(object):
    """
    Describes the location and properties of a port for a workflow step.
    """
    def __init__(self):
        self.subj = {}
        self.pred = {}
        self.obj = {}

    def addProperty(self, rdftriple):
        if rdftriple[0] in self.subj:
            self.subj[rdftriple[0]].append(rdftriple)
        else:
            self.subj[rdftriple[0]] = [rdftriple]

        if rdftriple[1] in self.pred:
            self.pred[rdftriple[1]].append(rdftriple)
        else:
            self.pred[rdftriple[1]] = [rdftriple]

        if rdftriple[2] in self.obj:
            self.obj[rdftriple[2]].append(rdftriple)
        else:
            self.obj[rdftriple[2]] = [rdftriple]

    def getTriplesForObj(self, obj):
        if obj in self.obj:
            return self.obj[obj]

        return []
#        return [triple[2] for triple in self.obj[obj]]

    def hasUses(self):
        for uses_annotation in USES_ANNOTATIONS:
            if uses_annotation in self.pred:
                return True

        return False

    def hasProvides(self):
        for provides_annotation in PROVIDES_ANNOTATIONS:
            if provides_annotation in self.pred:
                return True

        return False

    def getTriplesForPred(self, pred):
        if pred in self.pred:
            return self.pred[pred]

        return []

    def index(self):
        index = -1
        if 'http://physiomeproject.org/workflow/1.0/rdf-schema#index' in self.pred:
            indexList = self.pred['http://physiomeproject.org/workflow/1.0/rdf-schema#index']
            index = indexList[0][2]

        return index

    def _test_for_possible_connection(self, mineProvides, theirsUses):
        for mine in mineProvides:
            for theirs in theirsUses:
                if mine[2] == theirs[2]:
                    return True

        return False

    def canConnect(self, other):
        if PORT_ANNOTATION in self.subj and PORT_ANNOTATION in other.subj:
            myPorts = self.subj[PORT_ANNOTATION]
            theirPorts = other.subj[PORT_ANNOTATION]

            mineProvides = [triple for triple in myPorts if PROVIDES_ANNOTATION == triple[1]]
            theirsUses = [triple for triple in theirPorts if USES_ANNOTATION == triple[1]]
            if self._test_for_possible_connection(mineProvides, theirsUses):
                return True

            mineProvides = [triple for triple in myPorts if PROVIDES_LIST_OF_ANNOTATION == triple[1]]
            theirsUses = [triple for triple in theirPorts if USES_LIST_OF_ANNOTATION == triple[1]]
            if self._test_for_possible_connection(mineProvides, theirsUses):
                return True

        return False


"""
Plugins can inherit this mount point to add a workflow step.

A plugin that registers this mount point must:
  - Pass the name of the step into the base class on init.
  - Implement a function 'configure(self)'
  - Implement a function 'setIdentifier(self, identifier)'
  - Implement a function 'getIdentifier(self)'
  - Implement a function 'string serialize(self)'
  - Implement a function 'deserialize(self, string)'


A plugin that registers this mount point could have:
  - An attribute _icon that is a QImage icon for a visual representation of the step
  - An attribute _category that is a string representation of the step's category
  
"""


def _workflow_step_init(self, name, location, parent=None):
    self._parent = parent
    self._name = name
    self._location = location
    self._main_window = None
    self._category = 'General'
    self._ports = []
    self._icon = None
    self._configured = False
    self._configuredObserver = None
    self._doneExecution = None
    self._setCurrentWidget = None
    self._identifierOccursCount = None


def _workflow_step_setLocation(self, location):
    self._location = location


def _workflow_step_getLocation(self):
    return self._location


def _workflow_step_execute(self, dataIn=None):
    self._doneExecution()


def _workflow_step_getPortData(self, index):
    return None


def _workflow_step_setPortData(self, index, dataIn):
    pass


def _workflow_step_setMainWindow(self, main_window):
    self._main_window = main_window


def _workflow_step_get_source_uri(self):
    if hasattr(self, '__module__'):
        module = self.__module__
        module_sep = module.split('.')
        module_sep = module_sep[:2]
        package = '.'.join(module_sep)
        import importlib
        p = importlib.import_module(package)
        if hasattr(p, '__location__'):
            return p.__location__

    return None


def _workflow_step_registerDoneExecution(self, observer):
    self._doneExecution = observer


def _workflow_step_registerOnExecuteEntry(self, observer, setCurrentUndoRedoStackObserver=None):
    self._setCurrentWidget = observer
    self._setCurrentUndoRedoStack = setCurrentUndoRedoStackObserver


def _workflow_step_registerConfiguredObserver(self, observer):
    self._configuredObserver = observer


def _workflow_step_registerIdentifierOccursCount(self, observer):
    self._identifierOccursCount = observer


def _workflow_step_configure(self, location):
    raise NotImplementedError


def _workflow_step_getIdentifier(self):
    raise NotImplementedError


def _workflow_step_setIdentifier(self):
    raise NotImplementedError


def _workflow_step_serialize(self):
    raise NotImplementedError


def _workflow_step_deserialize(self, string):
    raise NotImplementedError


def _workflow_step_isConfigured(self):
    return self._configured


def _workflow_step_addPort(self, triple):
    port = WorkflowStepPort()
    if isinstance(triple, list):
        for t in triple:
            port.addProperty(t)
    else:
        port.addProperty(triple)
    port.addProperty(('http://physiomeproject.org/workflow/1.0/rdf-schema#port', 'http://physiomeproject.org/workflow/1.0/rdf-schema#index', len(self._ports)))
    self._ports.append(port)


def _workflow_step_getName(self):
    if hasattr(self, '_name'):
        return self._name

    return self.__class__.__name__


def _workflow_step_get_icon(self):
    return self._icon

  
def _workflow_step_get_category(self):
    return self._category


<<<<<<< HEAD
def _workflow_step_git_include(self):
    return []


def _workflow_step_create_git_ignore(self):
    step_location = os.path.join(self._location, self.getIdentifier())
    if os.path.exists(step_location):
        step_gitignore = os.path.join(step_location, ".gitignore")
        workflow_gitignore = os.path.join(self._location, ".gitignore")

        if os.path.isfile(workflow_gitignore):
            if os.path.isfile(step_gitignore):
                os.remove(step_gitignore)
            return

        with open(step_gitignore, "w") as file:
            file.write("# This file was automatically generated by the MAP-Client.\n")
            file.write("# Any changes made here will be overwritten when saving the workflow.\n")
            file.write("# You can override this file by adding a .gitignore in the workflow root directory.\n\n")
            file.write("*\n")
            for expression in self.gitInclude():
                file.write("!" + expression + "\n")


=======
def _get_additional_config_files(self):
    return []


>>>>>>> fa7dc236
attr_dict = {}
attr_dict['__init__'] = _workflow_step_init
attr_dict['setLocation'] = _workflow_step_setLocation
attr_dict['getLocation'] = _workflow_step_getLocation
attr_dict['execute'] = _workflow_step_execute
attr_dict['getPortData'] = _workflow_step_getPortData
attr_dict['setPortData'] = _workflow_step_setPortData
attr_dict['setMainWindow'] = _workflow_step_setMainWindow
attr_dict['registerDoneExecution'] = _workflow_step_registerDoneExecution
attr_dict['registerOnExecuteEntry'] = _workflow_step_registerOnExecuteEntry
attr_dict['configure'] = _workflow_step_configure
attr_dict['isConfigured'] = _workflow_step_isConfigured
attr_dict['registerIdentifierOccursCount'] = _workflow_step_registerIdentifierOccursCount
attr_dict['registerConfiguredObserver'] = _workflow_step_registerConfiguredObserver
attr_dict['addPort'] = _workflow_step_addPort
attr_dict['getName'] = _workflow_step_getName
attr_dict['deserialize'] = _workflow_step_deserialize
attr_dict['serialize'] = _workflow_step_serialize
attr_dict['getSourceURI'] = _workflow_step_get_source_uri
attr_dict['getIcon'] = _workflow_step_get_icon
attr_dict['getCategory'] = _workflow_step_get_category
<<<<<<< HEAD
attr_dict['gitInclude'] = _workflow_step_git_include
attr_dict['createGitIgnore'] = _workflow_step_create_git_ignore
=======
attr_dict['getAdditionalConfigFiles'] = _get_additional_config_files
>>>>>>> fa7dc236

WorkflowStepMountPoint = pluginframework.MetaPluginMountPoint('WorkflowStepMountPoint', (object,), attr_dict)


def workflowStepFactory(step_name, location):
    for step in WorkflowStepMountPoint.getPlugins(location):
        if step_name == step.getName():
            return step

    raise ValueError('Failed to find/create a step named: ' + step_name)


def removeWorkflowStep(step_module):
    """
    takes a module name (as a string) and removes all references
     - from sys.modules
     - from WorkflowStepMountPoint class
    """
    for key in list(sys.modules.keys()):
        if step_module in key:
            del sys.modules[key]

    for cls in WorkflowStepMountPoint.plugins[:]:
        if cls and step_module in cls.__module__:
            index = WorkflowStepMountPoint.plugins.index(cls)
            WorkflowStepMountPoint.plugins.pop(index)<|MERGE_RESOLUTION|>--- conflicted
+++ resolved
@@ -250,7 +250,6 @@
     return self._category
 
 
-<<<<<<< HEAD
 def _workflow_step_git_include(self):
     return []
 
@@ -275,12 +274,10 @@
                 file.write("!" + expression + "\n")
 
 
-=======
 def _get_additional_config_files(self):
     return []
 
 
->>>>>>> fa7dc236
 attr_dict = {}
 attr_dict['__init__'] = _workflow_step_init
 attr_dict['setLocation'] = _workflow_step_setLocation
@@ -302,12 +299,9 @@
 attr_dict['getSourceURI'] = _workflow_step_get_source_uri
 attr_dict['getIcon'] = _workflow_step_get_icon
 attr_dict['getCategory'] = _workflow_step_get_category
-<<<<<<< HEAD
 attr_dict['gitInclude'] = _workflow_step_git_include
 attr_dict['createGitIgnore'] = _workflow_step_create_git_ignore
-=======
 attr_dict['getAdditionalConfigFiles'] = _get_additional_config_files
->>>>>>> fa7dc236
 
 WorkflowStepMountPoint = pluginframework.MetaPluginMountPoint('WorkflowStepMountPoint', (object,), attr_dict)
 
